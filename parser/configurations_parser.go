--- conflicted
+++ resolved
@@ -74,12 +74,9 @@
 	Plugin                 Plugin    `yaml:"plugin"`
 	TLSCertPath            string    `yaml:"tlsCertPath"`
 	TLSKeyPath             string    `yaml:"tlsKeyPath"`
-<<<<<<< HEAD
+	ResolverAddress        string    `yaml:"resolverAddress"`
 	EnableCacheReplay      bool      `yaml:"enableCacheReplay"`
 	RequestsPerSecondLimit int       `yaml:"requestsPerSecondLimit"` // Default = 0 = unlimited.
-=======
-	ResolverAddress        string    `yaml:"resolverAddress"`
->>>>>>> ef9e626f
 }
 
 // Command is the struct that contains the configurations of the commands
